# Environment variables go here, and can be read in by Python using `os.getenv`:
#
#   --------------------------------------------------------
#   import os
#
#   # Example variable
#   EXAMPLE_VARIABLE = os.getenv("EXAMPLE_VARIABLE")
#   --------------------------------------------------------
#
# To ensure the `sed` command below works correctly, make sure all file paths in environment variables are absolute
# (recommended), or are relative paths using other environment variables (works for Python users only). Environment
# variable names are expected to contain letters, numbers or underscores only.
#
# DO NOT STORE SECRETS HERE - this file is version-controlled! You should store secrets in a `.secrets` file, which is
# not version-controlled - this can then be sourced here, using `source_env ".secrets"`.

# Extract the variables to `.env` if required. Note `.env` is NOT version-controlled, so `.secrets` will not be
# committed
sed -n 's/^export \(.*\)$/\1/p' .envrc .secrets | sed -e 's?$(pwd)?'"$(pwd)"'?g' | sed -e 's?$\([a-zA-Z0-9_]\{1,\}\)?${\1}?g' > .env

# Add the working directory to `PYTHONPATH`; allows Jupyter notebooks in the `notebooks` folder to import `src`
export PYTHONPATH="$PYTHONPATH:$(pwd)"

# Import secrets from an untracked file `.secrets`
source_env ".secrets"

# Add environment variables for the `data` directories
export DIR_DATA=$(pwd)/data
export DIR_DATA_EXTERNAL=$(pwd)/data/external
export DIR_DATA_RAW=$(pwd)/data/raw
export DIR_DATA_INTERIM=$(pwd)/data/interim
export DIR_DATA_PROCESSED=$(pwd)/data/processed

# Add environment variables for the `docs` directory
export DIR_DOCS=$(pwd)/docs

# Add environment variables for the `notebooks` directory
export DIR_NOTEBOOKS=$(pwd)/notebooks

# Add environment variables for the `outputs` directory
export DIR_OUTPUTS=$(pwd)/outputs

# Add environment variables for the `src` directories
export DIR_SRC=$(pwd)/src
export DIR_SRC_MAKE_DATA=$(pwd)/src/make_data
export DIR_SRC_MAKE_FEATURES=$(pwd)/src/make_features
export DIR_SRC_MAKE_MODELS=$(pwd)/src/make_models
export DIR_SRC_MAKE_VISUALISATIONS=$(pwd)/src/make_visualisations
export DIR_SRC_UTILS=$(pwd)/src/utils

# Add environment variables for the `tests` directory
export DIR_TESTS=$(pwd)/tests

<<<<<<< HEAD
export FOO=foo
=======
# Import secrets from an untracked file `.secrets`
source_env ".secrets"
>>>>>>> 189a917a
<|MERGE_RESOLUTION|>--- conflicted
+++ resolved
@@ -49,11 +49,4 @@
 export DIR_SRC_UTILS=$(pwd)/src/utils
 
 # Add environment variables for the `tests` directory
-export DIR_TESTS=$(pwd)/tests
-
-<<<<<<< HEAD
-export FOO=foo
-=======
-# Import secrets from an untracked file `.secrets`
-source_env ".secrets"
->>>>>>> 189a917a
+export DIR_TESTS=$(pwd)/tests