/* Step 3: Extract nodes and edges for the economic recovery whole user journey network,
using the session data retreived in `step_two_extract_page_hits.ipynb`. 

ASSUMPTIONS: 
- The node property `sourcePageSessionHitsAll` is the number of distinct sessions that visit 
  the page path.  
    - A session could have multiple page hits for the same page path. For example:

      -------------------------------------------------
      | SESSION | PAGEPATH | ENTRANCE HIT |  EXIT HIT |
      -------------------------------------------------
      |     1   | /brexit  |      TRUE    |    NULL   | 
      |     1   |     /    |      NULL    |    NULL   |
      |     1   | /brexit  |      NULL    |    TRUE   |
      -------------------------------------------------

      In the above example: 
      - all sessions that visit ‘/brexit’ = 1 
      - all sessions that visit ‘/brexit’ and is an entrance page = 1
      - all sessions that visit ‘/brexit’ and is an exit page = 1 
      - all sessions that visit ‘/brexit’ and is neither an entrance or exit page = 0

      Therefore 1 (entrance hit) + 1 (exit hit) = 2, however all session hits = 1. Because of this 
      discrepancy, if a session has multiple page hits for the same page path, and these hits 
      include both an entrance and an exit hit (such as the above example), then this session is 
      counted as `sourcePageSessionHitsEntranceAndExit`. Sessions that visit a page path once, or 
      multiple times, but these hits only include an entrance hit (not exit), then this session is 
      counted as `sourcePageSessionHitsEntranceOnly`. Sessions that visit a page path once, or 
      multiple times, but these hits only include an exit hit (not entrance), then this session is 
      counted as `sourcePageSessionHitsExitOnly` 

- The edge weight `edgeWeight` is the number of distinct sessions that move between Page A
  and Page B. 

- On the rare occasion, some pagePaths are tagged to a different `documentType`, `bottomLevelTaxon`, 
  or `topLevelTaxon`. While it is not clear why this is the case, it is possible that this is a problem
  with the tracking. This is problematic for further analyses, as pagePaths may have multiple entries. 
  Therefore, we only keep the entry with the highest session hit data. We have chosen the top entry as 
  we are more confident that the tracking is correct, as it is likely that the other entries have very 
  low session counts (less than 10, compared to 3000, for example). Note that therefore the top entry 
  will not have captured the session hits for the other entries, so it is likely that count data is being 
  underestimated. As this happens rarely, we accept this as a caveat to our data. 
  
OUTPUT: 
- Two tables related to the nodes and edges of the network: 
  - `govuk-bigquery-analytics.wuj_network_analysis.nodes_er` 
    - Nodes = `sourcePagePath`
    - Node property = `documentType`
    - Node property = `topLevelTaxons`
    - Node property = `bottomLevelTaxons`
    - Node property = `sourcePageSessionHitsAll`
    - Node property = `sourcePageSessionEntranceOnly`
    - Node property = `sourcePageSessionExitOnly`
    - Node property = `sourcePageSessionEntranceAndExit`
  - `govuk-bigquery-analytics.wuj_network_analysis.edges_er`
    - Edges = `sourcePagePath` to `destinationPagePath`
    - Edge weight = `edgeWeight`

REQUIREMENTS: 
- Run `step_one_identify_seed_pages.ipynb` to define seed0 and seed1 pages
- Run `step_two_extract_page_hits.sql` to extract page hits for sessions that visit 
  at least one seed0 or seed1 page
*/ 


-- NODES

-- create table to store nodes 
CREATE OR REPLACE TABLE `govuk-bigquery-analytics.wuj_network_analysis.nodes_er` AS (

-- select all sessions and page hits to be included in the functional network 
WITH page_view_approach AS (
    SELECT
        *
    FROM `govuk-bigquery-analytics.wuj_network_analysis.page_view_approach_er`
),

-- set the source and destination pagePath
source_destination_page_path AS ( 
    SELECT
        sessionId,
        pagePath AS sourcePagePath,
        documentType,
        topLevelTaxons,
        bottomLevelTaxons,
        isEntrance,
        isExit,
        LEAD(pagePath) OVER (PARTITION BY sessionId ORDER BY hitNumber) AS destinationPagePath
    FROM page_view_approach
),

-- create a column that defines whether a hit is an entrance and/or exit hit
session_hits AS ( 
    SELECT  
        sessionId,
        sourcePagePath,
        documentType,
        topLevelTaxons,
        bottomLevelTaxons,
        isEntrance,
        isExit,
        CASE WHEN (isEntrance AND isExit) THEN 'isEntranceAndExit'
             WHEN (isExit AND isEntrance IS NULL) THEN 'isEntrance'
             WHEN (isEntrance AND isExit IS NULL) THEN 'isExit'
        END AS entranceOrExit
FROM source_destination_page_path
GROUP BY sessionId, sourcePagePath, documentType, topLevelTaxons, bottomLevelTaxons, isEntrance, isExit
),

-- aggregate rows over session, pagePath, document type, top level taxons, and 
-- and bottom level taxons, and identify which sessions have an entrance and/or 
-- exit hit for the pagePath    
session_hits_all AS ( 
    SELECT 
        sessionId,
        sourcePagePath,
        documentType,
        topLevelTaxons,
        bottomLevelTaxons,
        STRING_AGG(CAST(entranceOrExit AS STRING)) AS allTypesOfHitsInSession
    FROM session_hits
    GROUP BY sessionId, sourcePagePath, documentType, topLevelTaxons, bottomLevelTaxons
    ORDER BY allTypesOfHitsInSession
),

-- count distinct sessions that visit a pagePath, count distinct sessions that visit
-- a pagePath which are an entrance hit only, count distinct sessions that visit a 
-- pagePath which are an exit hit only, count distinct sessions that visit a pagePath 
-- which are both an entrance and exit hit
pages_with_all_counts AS (
    SELECT 
        sourcePagePath,
        documentType,
        COUNT(DISTINCT sessionId) AS sourcePageSessionHitsAll,
        COUNT(DISTINCT (CASE WHEN allTypesOfHitsInSession = 'isEntrance' THEN sessionId ELSE null END) ) AS sourcePageSessionHitsEntranceOnly,
        COUNT(DISTINCT (CASE WHEN allTypesOfHitsInSession = 'isExit' THEN sessionId ELSE null END) ) AS sourcePageSessionHitsExitOnly,
        COUNT(DISTINCT (CASE WHEN STARTS_WITH(allTypesOfHitsInSession, 'isEntranceAndExit') OR STARTS_WITH(allTypesOfHitsInSession, 'isEntrance,') OR STARTS_WITH(allTypesOfHitsInSession, 'isExit,') THEN sessionId ELSE null END) ) AS sourcePageSessionHitsEntranceAndExit
    FROM session_hits_all 
    GROUP BY sourcePagePath, documentType 
    ORDER BY sourcePageSessionHitsAll DESC
),

-- select the top page path with document type, taxon, and session hit data. This is 
-- because sometimes the tracking for taxons is incorrect, which results in multiple rows
-- for the same page path. 
pages_with_rank AS ( 
    SELECT
        *, 
        ROW_NUMBER() OVER ( PARTITION BY sourcePagePath ORDER BY sourcePagePath, sourcePageSessionHitsAll DESC ) AS rank
    FROM pages_with_all_counts
)

SELECT 
<<<<<<< HEAD
    *
FROM pages_with_rank
WHERE rank = 1
=======
    sourcePagePath,
    documentType,
    topLevelTaxons,
    bottomLevelTaxons,
    COUNT(DISTINCT sessionId) AS sourcePageSessionHitsAll,
    COUNT(DISTINCT (CASE WHEN allTypesOfHitsInSession = 'isEntrance' THEN sessionId ELSE null END) ) AS sourcePageSessionHitsEntranceOnly,
    COUNT(DISTINCT (CASE WHEN allTypesOfHitsInSession = 'isExit' THEN sessionId ELSE null END) ) AS sourcePageSessionHitsExitOnly,
    COUNT(DISTINCT (CASE WHEN STARTS_WITH(allTypesOfHitsInSession, 'isEntranceAndExit') OR STARTS_WITH(allTypesOfHitsInSession, 'isEntrance,') OR STARTS_WITH(allTypesOfHitsInSession, 'isExit,') THEN sessionId ELSE null END) ) AS sourcePageSessionHitsEntranceAndExit
FROM session_hits_all 
GROUP BY sourcePagePath, documentType, topLevelTaxons, bottomLevelTaxons 
ORDER BY sourcePageSessionHitsAll DESC
>>>>>>> 428ac0d5

);


-- EDGES 

-- create table to store edges
CREATE OR REPLACE TABLE `govuk-bigquery-analytics.wuj_network_analysis.edges_er` AS (

-- select all sessions and page hits to be included in the functional network 
WITH page_view_approach AS (
    SELECT
        *
    FROM `govuk-bigquery-analytics.wuj_network_analysis.page_view_approach_er`
),

-- set the source and destination pagePath
source_destination_page_path AS ( 
    SELECT
        sessionId,
        pagePath AS sourcePagePath,
        LEAD(pagePath) OVER (PARTITION BY sessionId ORDER BY hitNumber) AS destinationPagePath
    FROM page_view_approach
)

-- count the number of times a user session visits sourcePagePath to destinationPagePath    
SELECT
    sourcePagePath,
    destinationPagePath,
    COUNT(DISTINCT sessionId) AS edgeWeight   
FROM source_destination_page_path
WHERE destinationPagePath IS NOT NULL -- do not calculate for when there is no desination pagePath
    AND sourcePagePath != destinationPagePath -- do not calculate for page refreshes 
GROUP BY sourcePagePath, destinationPagePath
ORDER BY edgeWeight DESC

)<|MERGE_RESOLUTION|>--- conflicted
+++ resolved
@@ -151,23 +151,9 @@
 )
 
 SELECT 
-<<<<<<< HEAD
     *
 FROM pages_with_rank
 WHERE rank = 1
-=======
-    sourcePagePath,
-    documentType,
-    topLevelTaxons,
-    bottomLevelTaxons,
-    COUNT(DISTINCT sessionId) AS sourcePageSessionHitsAll,
-    COUNT(DISTINCT (CASE WHEN allTypesOfHitsInSession = 'isEntrance' THEN sessionId ELSE null END) ) AS sourcePageSessionHitsEntranceOnly,
-    COUNT(DISTINCT (CASE WHEN allTypesOfHitsInSession = 'isExit' THEN sessionId ELSE null END) ) AS sourcePageSessionHitsExitOnly,
-    COUNT(DISTINCT (CASE WHEN STARTS_WITH(allTypesOfHitsInSession, 'isEntranceAndExit') OR STARTS_WITH(allTypesOfHitsInSession, 'isEntrance,') OR STARTS_WITH(allTypesOfHitsInSession, 'isExit,') THEN sessionId ELSE null END) ) AS sourcePageSessionHitsEntranceAndExit
-FROM session_hits_all 
-GROUP BY sourcePagePath, documentType, topLevelTaxons, bottomLevelTaxons 
-ORDER BY sourcePageSessionHitsAll DESC
->>>>>>> 428ac0d5
 
 );
 
